--- conflicted
+++ resolved
@@ -4,34 +4,6 @@
 
 # Base requirements for all platforms
 install_requires = [
-<<<<<<< HEAD
-    "aiohttp==3.10.2",
-    "aiohttp_cors==0.7.0",
-    "aiofiles==24.1.0",
-    "blobfile==2.1.1",
-    "grpcio==1.64.1",
-    "grpcio-tools==1.64.1",
-    "hf-transfer==0.1.8",
-    "huggingface-hub==0.24.5",
-    "Jinja2==3.1.4",
-    "netifaces==0.11.0",
-    "numpy==2.0.0",
-    "pillow==10.4.0",
-    "prometheus-client==0.20.0",
-    "protobuf==5.27.1",
-    "psutil==6.0.0",
-    "pynvml==11.5.3",
-    "requests==2.32.3",
-    "rich==13.7.1",
-    "safetensors==0.4.3",
-    "tenacity==9.0.0",
-    "tiktoken==0.7.0",
-    "tokenizers==0.19.1",
-    "tqdm==4.66.4",
-    "transformers==4.43.3",
-    "uuid==1.30",
-    "tinygrad @ git+https://github.com/tinygrad/tinygrad.git@639af3f823cf242a1945dc24183e52a9df0af2b7"
-=======
   "aiohttp==3.10.2",
   "aiohttp_cors==0.7.0",
   "aiofiles==24.1.0",
@@ -58,7 +30,6 @@
   "transformers==4.43.3",
   "uuid==1.30",
   "tinygrad @ git+https://github.com/tinygrad/tinygrad.git@639af3f823cf242a1945dc24183e52a9df0af2b7",
->>>>>>> 1133e27a
 ]
 
 # Add macOS-specific packages if on Darwin (macOS)
