--- conflicted
+++ resolved
@@ -41,16 +41,11 @@
     from exo.inference.tinygrad.inference import TinygradDynamicShardInferenceEngine
     import tinygrad.helpers
     tinygrad.helpers.DEBUG.value = int(os.getenv("TINYGRAD_DEBUG", default="0"))
-
-<<<<<<< HEAD
-    return TinygradDynamicShardInferenceEngine()
+    return TinygradDynamicShardInferenceEngine(shard_downloader)
   elif inference_engine_name == "pytorch":
      # will change from debug being true after testing
      from exo.inference.pytorch.inference import PyTorchDynamicShardInferenceEngine
      return PyTorchDynamicShardInferenceEngine()
-=======
-    return TinygradDynamicShardInferenceEngine(shard_downloader)
->>>>>>> 440fd35e
   else:
     raise ValueError(f"Inference engine {inference_engine_name} not supported")
 
