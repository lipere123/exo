--- conflicted
+++ resolved
@@ -17,11 +17,8 @@
   ### llama
   "llama-3.1-8b": {
     "MLXDynamicShardInferenceEngine": Shard(model_id="mlx-community/Meta-Llama-3.1-8B-Instruct-4bit", start_layer=0, end_layer=0, n_layers=32),
-<<<<<<< HEAD
     "PyTorchDynamicShardInferenceEngine": Shard(model_id="meta-llama/Meta-Llama-3.1-8B", start_layer=0, end_layer=0, n_layers=32),
-=======
     "TinygradDynamicShardInferenceEngine": Shard(model_id="mlabonne/Meta-Llama-3.1-8B-Instruct-abliterated", start_layer=0, end_layer=0, n_layers=32),
->>>>>>> 440fd35e
   },
   "llama-3.1-70b": {
     "MLXDynamicShardInferenceEngine": Shard(model_id="mlx-community/Meta-Llama-3.1-70B-Instruct-4bit", start_layer=0, end_layer=0, n_layers=80),
@@ -85,24 +82,6 @@
 
 
 async def resolve_tokenizer(model_id: str):
-<<<<<<< HEAD
-  if not model_id == "meta-llama/Meta-Llama-3.1-8B":
-    try:
-      if DEBUG >= 2: print(f"Trying AutoProcessor for {model_id}")
-      processor = AutoProcessor.from_pretrained(model_id, use_fast=False)
-      if not hasattr(processor, 'eos_token_id'):
-        processor.eos_token_id = getattr(processor, 'tokenizer', getattr(processor, '_tokenizer', processor)).eos_token_id
-      if not hasattr(processor, 'encode'):
-        processor.encode = getattr(processor, 'tokenizer', getattr(processor, '_tokenizer', processor)).encode
-      if not hasattr(processor, 'decode'):
-        processor.decode = getattr(processor, 'tokenizer', getattr(processor, '_tokenizer', processor)).decode
-      return processor
-    except Exception as e:
-      if DEBUG >= 2: print(f"Failed to load processor for {model_id}. Error: {e}")
-      import traceback
-
-      if DEBUG >= 2: print(traceback.format_exc())
-=======
   try:
     if DEBUG >= 4: print(f"Trying AutoProcessor for {model_id}")
     processor = AutoProcessor.from_pretrained(model_id, use_fast=False)
@@ -116,7 +95,6 @@
   except Exception as e:
     if DEBUG >= 4: print(f"Failed to load processor for {model_id}. Error: {e}")
     if DEBUG >= 4: print(traceback.format_exc())
->>>>>>> 440fd35e
 
   try:
     if DEBUG >= 4: print(f"Trying AutoTokenizer for {model_id}")
